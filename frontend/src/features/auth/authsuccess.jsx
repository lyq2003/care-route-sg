import { useEffect } from 'react';
import { useNavigate, useSearchParams } from 'react-router-dom';
import { useContext,useState } from 'react';
import { AuthContext } from './authContext';
import { useAuthStore } from '../../store/useAuthStore';

function AuthSuccess(){
    const navigate = useNavigate();
    const { setUser } = useContext(AuthContext);
    const [searchParams] = useSearchParams();
    const isNewUser=searchParams.get('newUser') === 'true';
    const role=searchParams.get('role');
    const { authUser, checkAuth, isCheckingAuth } = useAuthStore();
    const [isReady,setIsReady] = useState(false);

    useEffect(() => {
      fetch(`${import.meta.env.VITE_BACKEND_URL}/api/users/profile`, {
        credentials: 'include', // sends the cookie automatically
      })
      .then(res => {
        console.log('AuthSuccess: Response status:', res.status);
        if (!res.ok) throw new Error('Not authenticated');
        return res.json();
      })
      .then((userData) => {
        console.log('AuthSuccess: User data received:', userData);
        // update user state in authcontext with fetched user data
        setUser(userData);
        checkAuth(); 
      })
      .catch((error) => {
        // If token invalid or no token, redirect to login page
        console.log('AuthSuccess: Error:', error);
        setUser(null);
        navigate('/login', { replace: true });
      });
  }, [navigate, setUser,isNewUser,checkAuth]);

  useEffect(() =>{

    console.log('AuthSuccess: Checking state...');
    console.log('authUser:', authUser);
    console.log('isCheckingAuth:', isCheckingAuth);

    if (!isCheckingAuth && authUser){
      console.log('AuthSuccess: authUser:', authUser);


      setIsReady(true);
    }
  }, [authUser, isCheckingAuth]);

  useEffect(() =>{
    if(isReady){
        console.log({ authUser })

        // Change the /roles after the page is created?
        // Use a small delay to ensure state is updated before navigation
        setTimeout(() => {
<<<<<<< HEAD
            console.log('AuthSuccess: Navigating based on role:', role);
=======
            console.log('AuthSuccess: Navigating to /home');
            if(isNewUser){
              navigate('/roles', {replace:true});
            }
>>>>>>> 0af434c8
            if (isNewUser) {
              navigate('/roles', { replace: true });
            } else if(role) {
              navigate(`/${role}_dashboard`, { replace: true });
            }
            else{
              navigate('/home', { replace: true });
            }
        }, 100);
    }
  },[isReady, authUser, isNewUser, navigate])
  
    
    return (
        <div style={{ 
            display: 'flex', 
            justifyContent: 'center', 
            alignItems: 'center', 
            height: '200px' 
        }}>
            <div>
                <p>Processing authentication...</p>
                <p>Please wait...</p>
            </div>
        </div>
    );
}
export default AuthSuccess;<|MERGE_RESOLUTION|>--- conflicted
+++ resolved
@@ -57,14 +57,10 @@
         // Change the /roles after the page is created?
         // Use a small delay to ensure state is updated before navigation
         setTimeout(() => {
-<<<<<<< HEAD
-            console.log('AuthSuccess: Navigating based on role:', role);
-=======
             console.log('AuthSuccess: Navigating to /home');
             if(isNewUser){
               navigate('/roles', {replace:true});
             }
->>>>>>> 0af434c8
             if (isNewUser) {
               navigate('/roles', { replace: true });
             } else if(role) {
