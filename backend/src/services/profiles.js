--- conflicted
+++ resolved
@@ -39,14 +39,6 @@
     .select('*')
     .eq('user_id',user_id)
     .maybeSingle(); */
-<<<<<<< HEAD
-
-    // Added by Mallvin on 31/10/2025 to get user accessibility needs as well
-    const { data, error } = await supabase.from('user_profiles').select('*, user_accessibility_needs!inner (*)').eq('user_id', user_id).single();
-    console.log(data);
-    
-
-=======
 
     // Added by Mallvin on 31/10/2025 to get user accessibility needs as well
     const { data, error } = await supabase
@@ -54,7 +46,6 @@
     .select('*, user_accessibility_needs(*)')
     .eq('user_id', user_id)
     
->>>>>>> ab6369ba
     if (error) throw error;
     return data;
 }
