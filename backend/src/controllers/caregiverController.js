const CaregiverServices = require('../services/caregiver');
const Caregiver = require('../domain/caregiver');
<<<<<<< HEAD
const { supabase } = require('../config/supabase');
=======
const {supabase} = require('../config/supabase');
>>>>>>> 39f9c2fb
const Role = require('../domain/enum/Role');

class CaregiverController {
  static async me(req, res) {
    try {
<<<<<<< HEAD
      // Get caregiver's own profile
      const { data: profile, error: profileError } = await supabase
        .from('user_profiles')
        .select('user_id, username, full_name, email, phone, avatar_url, role')
        .eq('user_id', req.user.id)
        .eq('role', Role.CAREGIVER)
        .single();
      
      if (profileError) throw profileError;
      
      // Format profile data
      const caregiverProfile = {
        id: profile.user_id,
        name: profile.full_name || profile.username || '',
        email: profile.email || '',
        phone: profile.phone || '',
        avatar: profile.avatar_url || '',
        role: profile.role
      };
      
      // Get linked elderly data
      const linkedElderly = await CaregiverServices.getLinkedElderly(req.user.id);
      
      res.json({ 
        profile: caregiverProfile,
        linkedElderly: linkedElderly 
=======
      // Get linked elderly data - using consistent naming with frontend
      const linkedElderly = await CaregiverServices.getLinkedElderly(req.user.id);
      
      res.json({ 
        linked_elderly: linkedElderly 
>>>>>>> 39f9c2fb
      });
    } catch (e) { 
      console.error('Error in caregiver/me:', e);
      res.status(500).json({ error: e.message }); 
    }
  }

  static async updateProfile(req, res) {
    try {
      // Pull current profile to validate merged data (optional but clean)
      const updates = req.body || {};
      const merged = { ...updates, role: 'CAREGIVER' };
      const { isValid, errors } = Caregiver.validate(merged);
      if (!isValid) return res.status(400).json({ errors });

      const updated = await CaregiverServices.updateProfile(req.user.id, updates);
      res.json({ message: 'Profile updated', profile: updated });
    } catch (e) { res.status(400).json({ error: e.message }); }
  }

  static async updateElderlyProfile(req, res) {
    try {
      const { elderlyUserId } = req.params;
      const updates = req.body || {};
      
      // Verify the elderly user is linked to this caregiver
      const linkedElderly = await CaregiverServices.getLinkedElderly(req.user.id);
      const isLinked = linkedElderly.some(elderly => elderly.user_id === elderlyUserId);
      
      if (!isLinked) {
        return res.status(403).json({ error: 'Not authorized to update this elderly user profile' });
      }
      
      const updated = await CaregiverServices.updateElderlyProfile(elderlyUserId, updates);
      res.json({ message: 'Elderly profile updated', profile: updated });
    } catch (e) { 
      console.error('Error updating elderly profile:', e);
      res.status(400).json({ error: e.message }); 
    }
  }

  static async linkByPIN(req, res) {
    try {
      const { pin } = req.body || {};
      if (!pin) return res.status(400).json({ error: 'PIN is required' });
      const link = await CaregiverServices.linkToElderlyByPIN(req.user.id, pin);
      res.status(201).json({ message: 'Linked', link });
    } catch (e) { res.status(400).json({ error: e.message }); }
  }

  static async getLinkedElderly(req, res) {
    try { res.json(await CaregiverServices.getLinkedElderly(req.user.id)); }
    catch (e) { res.status(500).json({ error: e.message }); }
  }

  static async submitReport(req, res) {
    try {
      const report = await CaregiverServices.submitReport(req.user.id, req.body || {});
      res.status(201).json(report);
    } catch (e) { res.status(400).json({ error: e.message }); }
  }

  static async requestHistory(req, res) {
    try {
      const { elderlyUserId } = req.params;
      const { limit, offset } = req.query;
      const data = await CaregiverServices.getRequestHistory(
        req.user.id, elderlyUserId,
        { limit: Number(limit) || 20, offset: Number(offset) || 0 }
      );
      res.json(data);
    } catch (e) { res.status(400).json({ error: e.message }); }
  }
}

module.exports = CaregiverController;<|MERGE_RESOLUTION|>--- conflicted
+++ resolved
@@ -1,49 +1,16 @@
 const CaregiverServices = require('../services/caregiver');
 const Caregiver = require('../domain/caregiver');
-<<<<<<< HEAD
-const { supabase } = require('../config/supabase');
-=======
 const {supabase} = require('../config/supabase');
->>>>>>> 39f9c2fb
 const Role = require('../domain/enum/Role');
 
 class CaregiverController {
   static async me(req, res) {
     try {
-<<<<<<< HEAD
-      // Get caregiver's own profile
-      const { data: profile, error: profileError } = await supabase
-        .from('user_profiles')
-        .select('user_id, username, full_name, email, phone, avatar_url, role')
-        .eq('user_id', req.user.id)
-        .eq('role', Role.CAREGIVER)
-        .single();
-      
-      if (profileError) throw profileError;
-      
-      // Format profile data
-      const caregiverProfile = {
-        id: profile.user_id,
-        name: profile.full_name || profile.username || '',
-        email: profile.email || '',
-        phone: profile.phone || '',
-        avatar: profile.avatar_url || '',
-        role: profile.role
-      };
-      
-      // Get linked elderly data
-      const linkedElderly = await CaregiverServices.getLinkedElderly(req.user.id);
-      
-      res.json({ 
-        profile: caregiverProfile,
-        linkedElderly: linkedElderly 
-=======
       // Get linked elderly data - using consistent naming with frontend
       const linkedElderly = await CaregiverServices.getLinkedElderly(req.user.id);
       
       res.json({ 
         linked_elderly: linkedElderly 
->>>>>>> 39f9c2fb
       });
     } catch (e) { 
       console.error('Error in caregiver/me:', e);
