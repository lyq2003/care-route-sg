--- conflicted
+++ resolved
@@ -72,7 +72,6 @@
   // Get all reports for admin review
   getAllReports = async (req, res) => {
     try {
-<<<<<<< HEAD
       // Use the admin service method to get all reports with full user details
       const reports = await ReportService.getAllReportsForAdmin();
 
@@ -98,21 +97,6 @@
           }
         }
       });
-=======
-      const adminUserId = req.user.id;
-      const adminRole = req.user.role; // <- NEW
-      const { reportId } = req.params;
-      const { note } = req.body;
-
-      const updated = await ReportService.resolveReport({
-        reportId,
-        adminUserId,
-        adminRole, // <- pass down
-        note,
-      });
-
-      return res.status(200).json({ success: true, data: updated });
->>>>>>> b8b4201f
     } catch (error) {
       console.error('Get all reports error:', error);
       res.status(500).json({
@@ -125,15 +109,9 @@
   // Start reviewing a report
   startReportReview = async (req, res) => {
     try {
-<<<<<<< HEAD
-=======
-      const adminUserId = req.user.id;
-      const adminRole = req.user.role; // <- NEW
->>>>>>> b8b4201f
-      const { reportId } = req.params;
-      const adminUserId = req.user.id;
-
-<<<<<<< HEAD
+      const { reportId } = req.params;
+      const adminUserId = req.user.id;
+
       if (!reportId) {
         return res.status(400).json({
           success: false,
@@ -148,16 +126,6 @@
         message: 'Report review started',
         data: report
       });
-=======
-      const updated = await ReportService.rejectReport({
-        reportId,
-        adminUserId,
-        adminRole, // <- pass down
-        note,
-      });
-
-      return res.status(200).json({ success: true, data: updated });
->>>>>>> b8b4201f
     } catch (error) {
       console.error('Start report review error:', error);
       
